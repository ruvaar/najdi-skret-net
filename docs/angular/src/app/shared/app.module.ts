--- conflicted
+++ resolved
@@ -16,11 +16,8 @@
 import { MatInputModule } from '@angular/material/input';
 import { MapsComponent } from './components/maps/maps.component';
 import { SkretListComponent } from './components/skret-list/skret-list.component';
-<<<<<<< HEAD
 import { ShitGameComponent } from './components/shit-game/shit-game.component';
-=======
 import { SkretInfoComponent } from './components/skret-info/skret-info.component';
->>>>>>> 31e31bbf
 
 @NgModule({
   declarations: [
@@ -31,11 +28,8 @@
     RegistracijaComponent,
     SkretListComponent,
     MapsComponent,
-<<<<<<< HEAD
     ShitGameComponent,
-=======
     SkretInfoComponent,
->>>>>>> 31e31bbf
   ],
   imports: [
     BrowserModule,
