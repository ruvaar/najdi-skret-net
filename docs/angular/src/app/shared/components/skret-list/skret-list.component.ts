--- conflicted
+++ resolved
@@ -29,12 +29,6 @@
 
   ngOnInit(): void {
     this.getToilets();
-<<<<<<< HEAD
-  }
-
-  getToilets(): void {
-    this.appDataService.getToilets().subscribe(skreti => this.skreti = skreti);
-=======
   }
 
   getToilets(): void {
@@ -49,6 +43,5 @@
 
     // Open the URL in a new tab/window
     window.open(googleMapsUrl, '_blank');
->>>>>>> a1f657a8
   }
 }